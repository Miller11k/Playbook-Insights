--- conflicted
+++ resolved
@@ -98,11 +98,7 @@
             return;
         }
 
-<<<<<<< HEAD
         res.status(200).json(filteredResult.map(row => row.game_results));
-=======
-        res.status(200).json(result.rows.map(row => row.game_result));
->>>>>>> 5d2c4228
     } catch (error) {
         console.error("Database query error:", error);
         res.status(500).json({ error: "Internal Server Error" });

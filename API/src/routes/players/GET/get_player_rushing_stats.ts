import { Request, Response, Router } from 'express';
import { printRouteHit, printRequestHeaders, printRequestParams, printRequestQuery } from '../../../helpers/routePrintHelper.js';
import { isValidPlayerID, isValidTeamID } from '../../../helpers/validateHelper.js';
import { playerDBClient } from '../../../config/dbConfig.js';
import { filterNullValues } from '../../../helpers/JSONHelper.js';


export async function getPlayerRushingStats(req: Request, res: Response): Promise<void> {
    printRouteHit("GET", "/player-rushing-stats");
    printRequestParams(req.params);
    printRequestHeaders(req.headers);
    printRequestQuery(req.query);

    try {
        const playerID = req.query.id as string;
        if (!playerID) {
            res.status(400).json({ error: "No player ID provided" });
            return;
        }

        // Validate the player ID using the helper.
        if (!(await isValidPlayerID(playerID))) {
            res.status(400).json({ error: "Invalid player ID" });
            return;
        }

        if (!playerDBClient) {
            res.status(500).json({ error: "Database client is not initialized." });
            return;
        }

        // Construct the table name based on the design.
        // Wrap the table name in double quotes since it may contain special characters.
        const rawTableName = `${playerID}_game_logs`;
        const tableName = `"${rawTableName}"`;

        // Build filters for optional query parameters.
        const filters: string[] = [];
        const values: any[] = [];

        if (req.query.season) {
            const season = parseInt(req.query.season as string, 10);
            if (isNaN(season) || season < 1920 || season > new Date().getFullYear()) {
                res.status(400).json({ error: "Invalid season. Must be a four-digit year from 1920 onward." });
                return;
            }
            filters.push("season = $" + (values.length + 1));
            values.push(season);
        }

        if (req.query.week) {
            const week = parseInt(req.query.week as string, 10);
            if (isNaN(week) || week < 1 || week > 22) {
                res.status(400).json({ error: "Invalid week. Must be a number between 1 and 22." });
                return;
            }
            filters.push("week = $" + (values.length + 1));
            values.push(week);
        }

        if (req.query.opponent) {
            const opponent = (req.query.opponent as string).toUpperCase();
            if (!isValidTeamID(opponent)) {
                res.status(400).json({ error: "Invalid opponent team ID." });
                return;
            }
            filters.push("opponent_team = $" + (values.length + 1));
            values.push(opponent);
        }

        // Construct the SQL query dynamically.
        const query = `
            SELECT rushing_stats, season, week, opponent_team
            FROM ${tableName}
            ${filters.length ? "WHERE " + filters.join(" AND ") : ""}
            ;
        `;

        const result = await playerDBClient.query(query, values);
        const filteredResult = filterNullValues(result.rows, "rushing_stats");

        if ((filteredResult.length === 0) && (result.rows.length != 0)) {
            res.status(204).json({ error: "All player rushing stats found for specified criteria were null." });
            return;
        } else if (result.rows.length === 0) {
            res.status(404).json({ error: "No rushing stats found for the specified criteria." });
            return;
        }

        // Return an array of rushing_stats JSON objects.
<<<<<<< HEAD
        res.status(200).json(filteredResult.map(row => row.rushing_stats));
=======
        res.status(200).json(result.rows);
>>>>>>> 5d2c4228
    } catch (error) {
        console.error("Database query error:", error);
        res.status(500).json({ error: "Internal Server Error" });
    }
}

export default getPlayerRushingStats;<|MERGE_RESOLUTION|>--- conflicted
+++ resolved
@@ -88,11 +88,7 @@
         }
 
         // Return an array of rushing_stats JSON objects.
-<<<<<<< HEAD
         res.status(200).json(filteredResult.map(row => row.rushing_stats));
-=======
-        res.status(200).json(result.rows);
->>>>>>> 5d2c4228
     } catch (error) {
         console.error("Database query error:", error);
         res.status(500).json({ error: "Internal Server Error" });

import { Request, Response, Router } from 'express';
import { printRouteHit, printRequestHeaders, printRequestParams, printRequestQuery } from '../../../helpers/routePrintHelper.js';
import { isValidPlayerID, isValidTeamID } from '../../../helpers/validateHelper.js';
import { playerDBClient } from '../../../config/dbConfig.js';
import { filterNullValues } from '../../../helpers/JSONHelper.js';

export async function getPlayerPassingStats(req: Request, res: Response): Promise<void> {
    printRouteHit("GET", "/player-passing-stats");
    printRequestParams(req.params);
    printRequestHeaders(req.headers);
    printRequestQuery(req.query);

    try {
        const playerID = req.query.id as string;
        if (!playerID) {
            res.status(400).json({ error: "No player ID provided" });
            return;
        }

        if (!(await isValidPlayerID(playerID))) {
            res.status(400).json({ error: "Invalid player ID" });
            return;
        }

        if (!playerDBClient) {
            res.status(500).json({ error: "Database client is not initialized." });
            return;
        }

        // Construct the table name based on your database design.
        // Since the playerID (e.g., "00-0019596") contains special characters,
        // we must quote the table name so PostgreSQL interprets it correctly.
        const rawTableName = `${playerID}_game_logs`;
        const tableName = `"${rawTableName}"`;  // Enclose in double quotes

        // Build filters for optional query parameters.
        const filters: string[] = [];
        const values: any[] = [];

        if (req.query.season) {
            const season = parseInt(req.query.season as string, 10);
            if (isNaN(season) || season < 1920 || season > new Date().getFullYear()) {
                res.status(400).json({ error: "Invalid season. Must be a four-digit year from 1920 onward." });
                return;
            }
            filters.push("season = $" + (values.length + 1));
            values.push(season);
        }

        if (req.query.week) {
            const week = parseInt(req.query.week as string, 10);
            if (isNaN(week) || week < 1 || week > 22) {
                res.status(400).json({ error: "Invalid week. Must be a number between 1 and 22." });
                return;
            }
            filters.push("week = $" + (values.length + 1));
            values.push(week);
        }

        if (req.query.opponent) {
            const opponent = (req.query.opponent as string).toUpperCase();
            if (!isValidTeamID(opponent)) {
                res.status(400).json({ error: "Invalid opponent team ID." });
                return;
            }
            filters.push("opponent_team = $" + (values.length + 1));
            values.push(opponent);
        }

        // Construct the SQL query dynamically.
        const query = `
            SELECT passing_stats, season, week, opponent_team
            FROM ${tableName}
            ${filters.length ? "WHERE " + filters.join(" AND ") : ""}
            ;
        `;

        const result = await playerDBClient.query(query, values);
        const filteredResult = filterNullValues(result.rows, "passing_stats");

        if ((filteredResult.length === 0) && (result.rows.length != 0)) {
            res.status(204).json({ error: "All player passing stats found for specified criteria were null." });
            return;
        } else if (result.rows.length === 0) {
            res.status(404).json({ error: "No passing stats found for the specified criteria." });
            return;
        }

<<<<<<< HEAD
        res.status(200).json(filteredResult.map(row => row.passing_stats));
=======
        res.status(200).json(result.rows);
>>>>>>> 5d2c4228
    } catch (error) {
        console.error("Database query error:", error);
        res.status(500).json({ error: "Internal Server Error" });
    }
}

export default getPlayerPassingStats;<|MERGE_RESOLUTION|>--- conflicted
+++ resolved
@@ -86,11 +86,7 @@
             return;
         }
 
-<<<<<<< HEAD
         res.status(200).json(filteredResult.map(row => row.passing_stats));
-=======
-        res.status(200).json(result.rows);
->>>>>>> 5d2c4228
     } catch (error) {
         console.error("Database query error:", error);
         res.status(500).json({ error: "Internal Server Error" });
